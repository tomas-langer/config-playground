//
// Copyright (c) 2016-2017 Contributors to the Eclipse Foundation
//
// See the NOTICE file(s) distributed with this work for additional
// information regarding copyright ownership.
//
// Licensed under the Apache License, Version 2.0 (the "License");
// You may not use this file except in compliance with the License.
// You may obtain a copy of the License at
//
//    http://www.apache.org/licenses/LICENSE-2.0
//
// Unless required by applicable law or agreed to in writing, software
// distributed under the License is distributed on an "AS IS" BASIS,
// WITHOUT WARRANTIES OR CONDITIONS OF ANY KIND, either express or implied.
// See the License for the specific language governing permissions and
// limitations under the License.
// Contributors:
// Mark Struberg
// Emily Jiang
// John D. Ament
// Gunnar Morling

[[converter]]
== Converter

For providing type-safe configuration we need to convert from the configured Strings into target types.
This happens by providing ``Converter``s in the `Config`.

=== Built-in Converters

The following ``Converter``s are provided by MicroProfile-Config by default:

* `boolean` and `java.lang.Boolean` , values for `true` (case insensitive) "true", "1", "YES", "Y" "ON".
  Any other value will be interpreted as `false`
<<<<<<< HEAD
* `byte` and `java.lang.Byte`
* `short` and `java.lang.Short`
* `int` and `java.lang.Integer`
* `long` and `java.lang.Long`
* `float` and `java.lang.Float` , a dot '.' is used to separate the fractional digits
* `double` and `java.lang.Double` , a dot '.' is used to separate the fractional digits
* `char` and `java.lang.Character`
* `java.lang.Class` based on the result of `Class.forName`
=======
* `int` and `Integer`
* `long` and `Long`
* `float` and `Float` , a dot '.' is used to separate the fractional digits
* `double` and `Double` , a dot '.' is used to separate the fractional digits
* `Class` based on the result of `Class.forName`
* `URL`
>>>>>>> a6717b5f

All built-in ``Converter``s have the `@Priority` of `1`.


=== Adding custom Converters

A custom `Converter` must implement the generic interface `org.eclipse.microprofile.config.spi.Converter`.
The Type parameter of the interface is the target type the String is converted to.
You have to register your implementation in a file `/META-INF/services/org.eclipse.microprofile.config.spi.Converter` with the fully qualified class name of the custom implementation.

A custom `Converter` can define a priority with the `@javax.annotation.Priority` annotation.
If a Priority annotation isn't applied, a default priority of 100 is assumed.
The `Config` will use the `Converter` with the highest `Priority` for each target type.

A custom `Converter` for a target type of any of the built-in Converters will overwrite the default Converter.

Converters can be added to the `ConfigBuilder` programmatically via `ConfigBuilder#withConverters(Converter<?>... converters)`
where the type of the converters can be obtained via reflection. However, this is not possible for a lambda converter.
In this case, use the method `ConfigBuilder#withConverter(Class<T> type, int priority, Converter<T> converter)`.

=== Implicit Converters

If no built-in nor custom `Converter` for a requested Type `T`, an implicit Converter is automatically provided if the following conditions are met:

!TODO rule option A:
* The target type {@code T} has a {@code public static T of(String)} method, or
* The target type {@code T} has a {@code public static T valueOf(String)} method, or
* The target type {@code T} has a public Constructor with a String parameter, or
* The target type {@code T} has a {@code public static T parse(CharSequence)} method

!TODO rule option B:
* The target type `T` has a Constructor with a String parameter, or
* the target type `T` has a Constructor with a CharSequence parameter, or
* the target type `T` has a `static T valueOf(String)` method, or
* the target type `T` has a `static T valueOf(CharSequence)` method, or
* the target type `T` has a `static T parse(String)` method, or
* the target type `T` has a `static T parse(CharSequence)` method, or

The lookup will be done in the order of the above list.

Note that every `java.time` type has a `parse(CharSequence)` method and every enum has a generated 'valueOf(String)' method.
They are thus all covered by an implicit converter!

If an Implicit Converter cannot convert a value, a `java.lang.IllegalArgumentException` is to be thrown.

=== Array Converters

For the built-in converters and custom converters, the corresponding Array converters are provided by default.
The delimiter for the config value is ",".
The escape character is "\".
e.g. With this config `myPets=dog,cat,dog\,cat`, the values as an array will be `{"dog", "cat", "dog,cat"}`.

==== Programmatic lookup

Array as a class type is supported in the programmatic lookup.

[source, java]
----
 String[] myPets = config.getValue("myPets", String[].class);
----

myPets will be "dog", "cat", "dog,cat" as an array

==== Injection model

For the property injection, Array, List and Set are supported.

[source, java]
----
@Inject @ConfigProperty(name="myPets") String[] myPetsArray;
@Inject @ConfigProperty(name="myPets") List<String> myPetsList;
@Inject @ConfigProperty(name="myPets") Set<String> myPetsSet;
----

myPets will be "dog", "cat", "dog,cat" as an array, List or Set.

=== Cleaning up a Converter

If a `Converter` implements the `java.lang.AutoCloseable` interface  then the `close()` method will be called when the underlying `Config` is being released.


<<<<<<< HEAD
* The target type {@code T} has a {@code public static T of(String)} method, or
* The target type {@code T} has a {@code public static T valueOf(String)} method, or
* The target type {@code T} has a public Constructor with a String parameter, or
* The target type {@code T} has a {@code public static T parse(CharSequence)} method
=======
>>>>>>> a6717b5f
<|MERGE_RESOLUTION|>--- conflicted
+++ resolved
@@ -33,7 +33,6 @@
 
 * `boolean` and `java.lang.Boolean` , values for `true` (case insensitive) "true", "1", "YES", "Y" "ON".
   Any other value will be interpreted as `false`
-<<<<<<< HEAD
 * `byte` and `java.lang.Byte`
 * `short` and `java.lang.Short`
 * `int` and `java.lang.Integer`
@@ -42,14 +41,6 @@
 * `double` and `java.lang.Double` , a dot '.' is used to separate the fractional digits
 * `char` and `java.lang.Character`
 * `java.lang.Class` based on the result of `Class.forName`
-=======
-* `int` and `Integer`
-* `long` and `Long`
-* `float` and `Float` , a dot '.' is used to separate the fractional digits
-* `double` and `Double` , a dot '.' is used to separate the fractional digits
-* `Class` based on the result of `Class.forName`
-* `URL`
->>>>>>> a6717b5f
 
 All built-in ``Converter``s have the `@Priority` of `1`.
 
@@ -69,31 +60,6 @@
 Converters can be added to the `ConfigBuilder` programmatically via `ConfigBuilder#withConverters(Converter<?>... converters)`
 where the type of the converters can be obtained via reflection. However, this is not possible for a lambda converter.
 In this case, use the method `ConfigBuilder#withConverter(Class<T> type, int priority, Converter<T> converter)`.
-
-=== Implicit Converters
-
-If no built-in nor custom `Converter` for a requested Type `T`, an implicit Converter is automatically provided if the following conditions are met:
-
-!TODO rule option A:
-* The target type {@code T} has a {@code public static T of(String)} method, or
-* The target type {@code T} has a {@code public static T valueOf(String)} method, or
-* The target type {@code T} has a public Constructor with a String parameter, or
-* The target type {@code T} has a {@code public static T parse(CharSequence)} method
-
-!TODO rule option B:
-* The target type `T` has a Constructor with a String parameter, or
-* the target type `T` has a Constructor with a CharSequence parameter, or
-* the target type `T` has a `static T valueOf(String)` method, or
-* the target type `T` has a `static T valueOf(CharSequence)` method, or
-* the target type `T` has a `static T parse(String)` method, or
-* the target type `T` has a `static T parse(CharSequence)` method, or
-
-The lookup will be done in the order of the above list.
-
-Note that every `java.time` type has a `parse(CharSequence)` method and every enum has a generated 'valueOf(String)' method.
-They are thus all covered by an implicit converter!
-
-If an Implicit Converter cannot convert a value, a `java.lang.IllegalArgumentException` is to be thrown.
 
 === Array Converters
 
@@ -126,15 +92,14 @@
 
 myPets will be "dog", "cat", "dog,cat" as an array, List or Set.
 
+=== Automatic Converters
+If no built-in nor custom `Converter` for a requested Type `T, an implicit Converter is automatically provided if the following conditions are met:
+
+* The target type {@code T} has a {@code public static T of(String)} method, or
+* The target type {@code T} has a {@code public static T valueOf(String)} method, or
+* The target type {@code T} has a public Constructor with a String parameter, or
+* The target type {@code T} has a {@code public static T parse(CharSequence)} metho
+
 === Cleaning up a Converter
 
 If a `Converter` implements the `java.lang.AutoCloseable` interface  then the `close()` method will be called when the underlying `Config` is being released.
-
-
-<<<<<<< HEAD
-* The target type {@code T} has a {@code public static T of(String)} method, or
-* The target type {@code T} has a {@code public static T valueOf(String)} method, or
-* The target type {@code T} has a public Constructor with a String parameter, or
-* The target type {@code T} has a {@code public static T parse(CharSequence)} method
-=======
->>>>>>> a6717b5f
